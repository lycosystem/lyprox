--- conflicted
+++ resolved
@@ -164,13 +164,8 @@
         context=context,
         repo_ids_and_img_paths=[
             ("lycosystem/lymph", "github-social-card.png"),
-<<<<<<< HEAD
             ("lycosystem/lyprox", "github-social-card.png"),
             ("lycosystem/lydata", "github-social-card.png"),
-=======
-            ("lycosystem/lyprox", "lyprox/static/github-social-card.png"),
-            ("rmnldwg/lydata", "github-social-card.png"),
->>>>>>> 41e14e7f
             ("lycosystem/lyscripts", "github-social-card.png"),
             ("lycosystem/lymixture", "github-social-card.png"),
         ],
