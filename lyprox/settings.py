"""Main configurations. Explanations of all options can be found in the `Django docs`_.

Generally, the most important settings - but also as few as possible - should be
fetched from environment variables. This is good practice (see `12 Factor App`_) and
especially for security related stuff important. Although LyProX doesn't really have
much security relevant stuff going on.

The settings are written such that errors are thrown when the required environment vars
are not present. This is by design, to ensure the host environment is configured for
the application. It is recommended that you write an ``.env`` file at the root of the
project (DON'T TRACK IT WITH GIT!), from which the environment variables are loaded.
The ``.env`` file should look like this:

.. code-block:: text

    # .env
    DJANGO_ENV=debug
    DJANGO_SECRET_KEY=...

The minimally required environment variables that need to be set are:

- ``DJANGO_ENV`` can be ``"debug"``, ``"maintenance"``, or ``"production"``.
- ``DJANGO_SECRET_KEY`` determines the value of the app's `SECRET_KEY` and must contain
  the secret key for Django's security stuff.
- ``DJANGO_ALLOWED_HOSTS`` needs to contain the allowed host names separated by spaces.
  It will be stored in the `ALLOWED_HOSTS` setting.
- ``DJANGO_LOG_LEVEL`` for Django's `LOG_LEVEL`. This only has an effect in debug mode.
- ``DJANGO_BASE_DIR`` is the directory in which Django is based. Using `BASE_DIR`, this
  is used to determine the location of the database and static files.
- ``GITHUB_TOKEN`` is the token for the GitHub API. This determines the value of the
  corresponding `GITHUB_TOKEN` setting. See this variable's docstring for more details.
  Note that if this is not set, it won't immediately throw an error, but the datasets
  will likely fail to be loaded initially.

.. _Django docs: https://docs.djangoproject.com/en/4.2/ref/settings/
.. _12 Factor App: https://12factor.net/config
"""

import os
from pathlib import Path
from typing import Literal

from django import urls
from django.db import models
from dotenv import load_dotenv
from github import Auth, Github
from habanero import Crossref
from joblib import Memory

from ._version import version

if not load_dotenv():
    raise RuntimeError("Failed to load variables from .env file.")

DEBUG = os.environ["DJANGO_ENV"] == "debug"
"""``True``, when in debug mode, meaning ``DJANGO_ENV`` is set to ``"debug"``."""

MAINTENANCE = os.environ["DJANGO_ENV"] == "maintenance"
"""
If ``True``, all requests to are redirected to a maintenance page. ``DJANGO_ENV`` must
be set to ``"maintenance"`` for this to work. Also see `lyprox.views.maintenance`.
"""

PRODUCTION = os.environ["DJANGO_ENV"] == "production"
"""The environment mode.

.. include:: run-local.md
    :start-after: `DJANGO_ENV`:
    :end-before: - `DJANGO_LOG_LEVEL`
    :parser: myst
"""

LOG_LEVEL = os.environ["DJANGO_LOG_LEVEL"] if DEBUG else "WARNING"
"""Minimum level of emitted log messages.

.. include:: run-local.md
    :start-after: `DJANGO_LOG_LEVEL`:
    :end-before: - `DJANGO_SECRET_KEY`
    :parser: myst
"""

SECRET_KEY = os.environ["DJANGO_SECRET_KEY"]
"""Secret key for cryptography read from the environment variable ``DJANGO_SECRET_KEY``.

.. include:: run-local.md
    :start-after: `DJANGO_SECRET_KEY`:
    :end-before: - `DJANGO_ALLOWED_HOSTS`
    :parser: myst
"""

ALLOWED_HOSTS = os.environ["DJANGO_ALLOWED_HOSTS"].split(" ")
"""From which hosts the application is allowed to be accessed.

.. include:: run-local.md
    :start-after: `DJANGO_ALLOWED_HOSTS`:
    :end-before: - `DJANGO_BASE_DIR`
    :parser: myst
"""

GITHUB_TOKEN = os.environ["GITHUB_TOKEN"]
"""Authentication token for GitHub API.

.. include:: run-local.md
    :start-after: `GITHUB_TOKEN`:
    :end-before: - `DJANGO_ADMIN_EMAIL`
    :parser: myst
"""

GITHUB = Github(auth=Auth.Token(GITHUB_TOKEN))

ADMIN_EMAIL = os.getenv("DJANGO_ADMIN_EMAIL", "roman.ludwig@usz.ch")
"""Email address of the admin.

.. include:: run-local.md
    :start-after: `DJANGO_ADMIN_EMAIL`:
    :end-before: ## Running the interface
"""

CROSSREF = Crossref(mailto=ADMIN_EMAIL, ua_string=f"lyprox/{version}")

REFERENCES = [
    "10.1088/1361-6560/ab2a18",
    "10.1016/j.radonc.2020.10.002",
    "10.1038/s41598-021-91544-1",
    "10.1016/j.radonc.2022.01.035",
    "10.1016/j.dib.2022.108345",
    "10.1016/j.dib.2023.110020",
    "10.1038/s41598-024-66012-1",
    "10.1016/j.dib.2025.111546",
    "10.1038/s41598-025-99978-7",
<<<<<<< HEAD
=======
    "10.1088/1361-6560/adc235",
>>>>>>> 41e14e7f
]
"""List of DOIs of our works on lymphatic tumor progression modelling and data."""

LNLS = ["I", "Ia", "Ib", "II", "IIa", "IIb", "III", "IV", "V", "Va", "Vb", "VII"]


class TStages(models.IntegerChoices):
    """Tumor stages."""

    # TIS = -2, "TIS"
    # TX  = -1, "TX"
    T0 = 0, "T0"
    T1 = 1, "T1"
    T2 = 2, "T2"
    T3 = 3, "T3"
    T4 = 4, "T4"


CSRF_COOKIE_SECURE = not DEBUG
CRSF_TRUSTED_ORIGINS = [f"https://{host}" for host in ALLOWED_HOSTS]
SESSION_COOKIE_SECURE = not DEBUG
SECURE_HSTS_SECONDS = 30 if DEBUG else 2_592_000
SECURE_HSTS_PRELOAD = not DEBUG
SECURE_HSTS_INCLUDE_SUBDOMAINS = not DEBUG
SECURE_PROXY_SSL_HEADER = ("HTTP_X_FORWARDED_PROTO", "https")

# Build paths inside the project like this: BASE_DIR / 'subdir'.
BASE_DIR = Path(os.environ["DJANGO_BASE_DIR"])
"""Path to the base directory of the project.

.. include:: run-local.md
    :start-after: `DJANGO_BASE_DIR`:
    :end-before: - `GITHUB_TOKEN`
    :parser: myst
"""

LOGIN_URL = urls.reverse_lazy("accounts:login")
"""URL to redirect to when login is required."""

LOGIN_REDIRECT_URL = "/"
"""Redirect to this URL after successful login."""

LOGIN_REQUIRED_URLS = []
"""List of regexes for urls that require login.

Note that this may simply be left empty, since the critical views are protected by
default. But if you want to protect e.g. the entire website, you can add ``"(.*)$"``
to the list.
"""
_login_required_urls_env = os.getenv("DJANGO_LOGIN_REQUIRED_URLS")
if _login_required_urls_env is not None:
    LOGIN_REQUIRED_URLS = _login_required_urls_env.split(" ")

LOGIN_NOT_REQUIRED_URLS = [
    r"/accounts/login/(.*)$",
    r"/accounts/logout/(.*)$",
    r"/admin/(.*)$",
    r"/maintenance/(.*)$",
]
"""List of regexes for urls that are exceptions from the `LOGIN_REQUIRED_URLS`."""

# GitHub repository URL
GITHUB_REPO_OWNER = "rmnldwg"
GITHUB_REPO_NAME = "lyprox"

# versioning
try:
    VERSION = version
except Exception as e:
    VERSION = e

LogLevelType = Literal["DEBUG", "INFO", "WARNING", "ERROR", "CRITICAL"]


# Logging
def set_logging(log_level: LogLevelType) -> dict:
    """Return logging settings for specified ``log_level``.

    This is used so that in a subdomain settings file the function
    can be called again to overwrite the logging settings easily.
    """
    return {
        "version": 1,
        "disanle_existing_loggers": False,
        "formatters": {
            "default": {
                "format": "[%(asctime)s] %(levelname)-10s %(name)-40s %(message)s"
            }
        },
        "handlers": {
            "console": {
                "class": "logging.StreamHandler",
                "formatter": "default",
            },
        },
        "root": {
            "handlers": ["console"],
            "level": log_level,
        },
        "loggers": {
            "": {
                "level": log_level,
                "handlers": ["console"],
                "propagate": False,
            },
            "django": {
                "level": log_level,
                "handlers": ["console"],
                "propagate": False,
            },
            "lyprox": {
                "level": log_level,
                "handlers": ["console"],
                "propagate": False,
            },
        },
    }


LOGGING = set_logging(LOG_LEVEL)


# Application definition
INSTALLED_APPS = [
    # my apps
    "lyprox.accounts.apps.AccountsConfig",
    "lyprox.dataexplorer.apps.DataExplorerConfig",
    "lyprox.riskpredictor.apps.RiskConfig",
    # third party apps
    "fontawesomefree",
    "sekizai",
    # django contrib apps
    "django.contrib.admin",
    "django.contrib.auth",
    "django.contrib.contenttypes",
    "django.contrib.sessions",
    "django.contrib.messages",
    "django.contrib.staticfiles",
]

MIDDLEWARE = [
    "lyprox.middleware.MaintenanceMiddleware",
    "lyprox.middleware.LoginRequiredMiddleware",
    "django.middleware.security.SecurityMiddleware",
    "django.contrib.sessions.middleware.SessionMiddleware",
    "django.middleware.common.CommonMiddleware",
    "django.middleware.csrf.CsrfViewMiddleware",
    "django.contrib.auth.middleware.AuthenticationMiddleware",
    "django.contrib.messages.middleware.MessageMiddleware",
    "django.middleware.clickjacking.XFrameOptionsMiddleware",
]

ROOT_URLCONF = "lyprox.urls"

TEMPLATES = [
    {
        "BACKEND": "django.template.backends.django.DjangoTemplates",
        "DIRS": [BASE_DIR / "lyprox" / "templates"],
        "APP_DIRS": True,
        "OPTIONS": {
            "context_processors": [
                "django.template.context_processors.debug",
                "django.template.context_processors.request",
                "django.contrib.auth.context_processors.auth",
                "django.contrib.messages.context_processors.messages",
                "lyprox.context_processors.selected_settings",
                "lyprox.context_processors.navbar_apps",
                "sekizai.context_processors.sekizai",
            ],
            "libraries": {
                "customtags": "lyprox.templatetags.customtags",
            },
        },
    },
]

# Database
# https://docs.djangoproject.com/en/3.1/ref/settings/#databases
DATABASES = {
    "default": {
        "ENGINE": "django.db.backends.sqlite3",
        "NAME": BASE_DIR / "db.sqlite3",
    }
}

DEFAULT_AUTO_FIELD = "django.db.models.AutoField"

# Database backup settings
DBBACKUP_STORAGE = "django.core.files.storage.FileSystemStorage"
DBBACKUP_STORAGE_OPTIONS = {"location": "/home/lycosystem/backups/lyprox/"}


# Password validation
# https://docs.djangoproject.com/en/3.1/ref/settings/#auth-password-validators
AUTH_PASSWORD_VALIDATORS = [
    {
        "NAME": "django.contrib.auth.password_validation.UserAttributeSimilarityValidator"  # noqa: E501
    },
    {"NAME": "django.contrib.auth.password_validation.MinimumLengthValidator"},
    {"NAME": "django.contrib.auth.password_validation.CommonPasswordValidator"},
    {"NAME": "django.contrib.auth.password_validation.NumericPasswordValidator"},
]
AUTH_USER_MODEL = "accounts.User"


# Internationalization
# https://docs.djangoproject.com/en/3.1/topics/i18n/
LANGUAGE_CODE = "en-us"
TIME_ZONE = "Europe/Zurich"
USE_I18N = True
USE_L10N = True
USE_TZ = True


# Static files (CSS, JavaScript, Images) and media (up- & download)
STATIC_ROOT = BASE_DIR / "static"
STATIC_URL = "/static/"

# upload files
MEDIA_ROOT = BASE_DIR / "media"
MEDIA_URL = "/media/"

STATICFILES_DIRS = [BASE_DIR / "lyprox" / "static"]

PUBLICATIONS_PATH = STATIC_ROOT / "publications" / "data.yaml"

JOBLIB_CACHE_DIR = BASE_DIR / ".cache"
JOBLIB_MEMORY = Memory(location=JOBLIB_CACHE_DIR, verbose=0)
"""Cache for joblib. This is used to cache the results of expensive computations."""<|MERGE_RESOLUTION|>--- conflicted
+++ resolved
@@ -128,10 +128,7 @@
     "10.1038/s41598-024-66012-1",
     "10.1016/j.dib.2025.111546",
     "10.1038/s41598-025-99978-7",
-<<<<<<< HEAD
-=======
     "10.1088/1361-6560/adc235",
->>>>>>> 41e14e7f
 ]
 """List of DOIs of our works on lymphatic tumor progression modelling and data."""
 
@@ -218,8 +215,8 @@
         "disanle_existing_loggers": False,
         "formatters": {
             "default": {
-                "format": "[%(asctime)s] %(levelname)-10s %(name)-40s %(message)s"
-            }
+                "format": "[%(asctime)s] %(levelname)-10s %(name)-40s %(message)s",
+            },
         },
         "handlers": {
             "console": {
@@ -314,7 +311,7 @@
     "default": {
         "ENGINE": "django.db.backends.sqlite3",
         "NAME": BASE_DIR / "db.sqlite3",
-    }
+    },
 }
 
 DEFAULT_AUTO_FIELD = "django.db.models.AutoField"
@@ -328,7 +325,7 @@
 # https://docs.djangoproject.com/en/3.1/ref/settings/#auth-password-validators
 AUTH_PASSWORD_VALIDATORS = [
     {
-        "NAME": "django.contrib.auth.password_validation.UserAttributeSimilarityValidator"  # noqa: E501
+        "NAME": "django.contrib.auth.password_validation.UserAttributeSimilarityValidator",  # noqa: E501
     },
     {"NAME": "django.contrib.auth.password_validation.MinimumLengthValidator"},
     {"NAME": "django.contrib.auth.password_validation.CommonPasswordValidator"},
