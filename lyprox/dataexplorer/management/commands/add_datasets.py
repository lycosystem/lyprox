"""Command to add datasets to database.

This convencience command allows adding individual dataset specifications manually or
several datasets at once from a JSON file. Note that this does not actually load the
data. The data is fetched and loaded into memory on demand, i.e., when a user opens
the data explorer.

This command works similar to the `add_institutions` and `add_users` commands. Here
is the help output of the command ``lyprox add_datasets --help``:

.. code-block:: text

    usage: lyprox add_datasets [-h] (--from-file FROM_FILE | --from-stdin)
                               [--year YEAR] [--institution INSTITUTION]
                               [--subsite SUBSITE] [--repo-name REPO_NAME]
                               [--ref REF] [--version] [-v {0,1,2,3}]
                               [--settings SETTINGS] [--pythonpath PYTHONPATH]
                               [--traceback] [--no-color] [--force-color]
                               [--skip-checks]

    Command to add datasets to database from initial JSON data.

    options:
      -h, --help            show this help message and exit
      --from-file FROM_FILE
                            Path to JSON file with list of risk models.
      --from-stdin          Use command line arguments to create a single risk
                            model.
      --year YEAR           Year of dataset.
      --institution INSTITUTION
                            Institution of dataset.
      --subsite SUBSITE     Subsite of dataset.
      --repo-name REPO_NAME
                            Name of repository.
      --ref REF             Reference of repository.
      --version             Show program's version number and exit.
      -v {0,1,2,3}, --verbosity {0,1,2,3}
                            Verbosity level; 0=minimal output, 1=normal output,
                            2=verbose output, 3=very verbose output
      --settings SETTINGS   The Python path to a settings module, e.g.
                            "myproject.settings.main". If this isn't provided, the
                            DJANGO_SETTINGS_MODULE environment variable will be
                            used.
      --pythonpath PYTHONPATH
                            A directory to add to the Python path, e.g.
                            "/home/djangoprojects/myproject".
      --traceback           Raise on CommandError exceptions.
      --no-color            Don't colorize the command output.
      --force-color         Force colorization of the command output.
      --skip-checks         Skip system checks.
"""

import json
from pathlib import Path

from django.core.management import base
<<<<<<< HEAD
=======
from django.db import IntegrityError
from github import BadCredentialsException
>>>>>>> 41e14e7f

from lyprox.accounts.models import Institution
from lyprox.dataexplorer.models import DatasetModel


class Command(base.BaseCommand):
    """Command to add datasets to database from initial JSON data."""

    help = __doc__

    def add_arguments(self, parser):
        """Add arguments to command."""
        group = parser.add_mutually_exclusive_group(required=True)
        group.add_argument(
            "--from-file",
            type=Path,
            help="Path to JSON file with list of risk models.",
        )
        group.add_argument(
            "--from-stdin",
            action="store_true",
            help="Use command line arguments to create a single risk model.",
        )
        parser.add_argument(
            "--year",
            type=int,
            help="Year of dataset.",
        )
        parser.add_argument(
            "--institution",
            type=str,
            help="Institution of dataset.",
        )
        parser.add_argument(
            "--subsite",
            type=str,
            help="Subsite of dataset.",
        )
        parser.add_argument(
            "--repo-name",
            type=str,
            help="Name of repository.",
        )
        parser.add_argument(
            "--ref",
            type=str,
            help="Reference of repository.",
        )

    def handle(self, *args, **options):
        """Execute command."""
        if not options["from_stdin"]:
            with open(options["from_file"], encoding="utf-8") as json_file:
                dataset_configs = json.load(json_file)
        else:
            dataset_configs = [
                {
                    "year": options["year"],
                    "institution": options["institution"],
                    "subsite": options["subsite"],
                    "repo_name": options["repo_name"],
                    "ref": options["ref"],
                }
            ]

        for config in dataset_configs:
            config["institution"] = Institution.objects.get(
                shortname=config["institution"].upper(),
            )
            try:
<<<<<<< HEAD
                dataset, was_created = DatasetModel.objects.update_or_create(
                    year=config.pop("year"),
                    institution=config.pop("institution"),
                    subsite=config.pop("subsite"),
                    defaults=config,
                )
                table = dataset.load_dataframe()
            except Exception as exc:
                msg = f"Failed to add dataset {config} due to {exc}. Deleting dataset."
                self.stdout.write(self.style.ERROR(msg))
                dataset.delete()
                continue

            if was_created:
                msg = f"Successfully added dataset {dataset} with {table.shape=}."
                self.stdout.write(self.style.SUCCESS(msg))
            else:
                msg = f"Dataset {dataset} already exists. Updating to {table.shape=}."
                self.stdout.write(self.style.WARNING(msg))
=======
                dataset = DatasetModel.objects.create(**config)
                table = dataset.load_dataframe()
                msg = f"Successfully added dataset {dataset} with {table.shape=}."
                self.stdout.write(self.style.SUCCESS(msg))
            except IntegrityError:
                msg = (
                    f"Dataset '{config['year']}"
                    f"-{config['institution'].shortname.lower()}"
                    f"-{config['subsite']}' already exists. Skipping."
                )
                self.stdout.write(self.style.WARNING(msg))
            except BadCredentialsException:
                msg = "Failed to add dataset due to invalid GitHub credentials."
                self.stdout.write(self.style.ERROR(msg))
            except Exception as exc:
                msg = f"Failed to add dataset {config} due to {exc}."
                self.stdout.write(self.style.ERROR(msg))
                dataset.delete()
>>>>>>> 41e14e7f
<|MERGE_RESOLUTION|>--- conflicted
+++ resolved
@@ -54,11 +54,8 @@
 from pathlib import Path
 
 from django.core.management import base
-<<<<<<< HEAD
-=======
 from django.db import IntegrityError
 from github import BadCredentialsException
->>>>>>> 41e14e7f
 
 from lyprox.accounts.models import Institution
 from lyprox.dataexplorer.models import DatasetModel
@@ -121,7 +118,7 @@
                     "subsite": options["subsite"],
                     "repo_name": options["repo_name"],
                     "ref": options["ref"],
-                }
+                },
             ]
 
         for config in dataset_configs:
@@ -129,28 +126,12 @@
                 shortname=config["institution"].upper(),
             )
             try:
-<<<<<<< HEAD
                 dataset, was_created = DatasetModel.objects.update_or_create(
                     year=config.pop("year"),
                     institution=config.pop("institution"),
                     subsite=config.pop("subsite"),
                     defaults=config,
                 )
-                table = dataset.load_dataframe()
-            except Exception as exc:
-                msg = f"Failed to add dataset {config} due to {exc}. Deleting dataset."
-                self.stdout.write(self.style.ERROR(msg))
-                dataset.delete()
-                continue
-
-            if was_created:
-                msg = f"Successfully added dataset {dataset} with {table.shape=}."
-                self.stdout.write(self.style.SUCCESS(msg))
-            else:
-                msg = f"Dataset {dataset} already exists. Updating to {table.shape=}."
-                self.stdout.write(self.style.WARNING(msg))
-=======
-                dataset = DatasetModel.objects.create(**config)
                 table = dataset.load_dataframe()
                 msg = f"Successfully added dataset {dataset} with {table.shape=}."
                 self.stdout.write(self.style.SUCCESS(msg))
@@ -168,4 +149,11 @@
                 msg = f"Failed to add dataset {config} due to {exc}."
                 self.stdout.write(self.style.ERROR(msg))
                 dataset.delete()
->>>>>>> 41e14e7f
+                continue
+
+            if was_created:
+                msg = f"Successfully added dataset {dataset} with {table.shape=}."
+                self.stdout.write(self.style.SUCCESS(msg))
+            else:
+                msg = f"Dataset {dataset} already exists. Updating to {table.shape=}."
+                self.stdout.write(self.style.WARNING(msg))