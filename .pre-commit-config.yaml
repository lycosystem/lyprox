--- conflicted
+++ resolved
@@ -11,11 +11,7 @@
   - id: check-yaml
   - id: check-json
 - repo: https://github.com/astral-sh/ruff-pre-commit
-<<<<<<< HEAD
   rev: v0.12.3
-=======
-  rev: v0.12.0
->>>>>>> 41e14e7f
   hooks:
     - id: ruff
       args: [ --fix ]
